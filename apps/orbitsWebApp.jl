################################ orbitsWebApp.jl #########################################

#### Description:
# This script provides an application to visualize (guiding-centre) orbits in a tokamak 
# in an interactive and intuitive manner. Also, the topological regions of orbit space (E,pm,Rm)
# are visualized. In addition, if computed, maps of the poloidal and toroidal transit
# times are visualized as well. Prior to running this script, please make sure you have run the 
# calcTopoMap.jl script (or equivalent). Also, please make sure that you have noted the 
# path to the saved topological map.
#
# More specifically, If the filepath_tm .jld2-file has keys named 'polTransTimes' and 'torTransTimes', the user
# will also be able to visualize maps of the poloidal and toroidal transit times. In the app,
# this is done automatically.

#### Inputs (units given when defined in the script):
# enable_COM - If true, (E,pm,Rm) -> (E,mu,Pphi;sigma) can be performedh via a toggle button. Set to false to minimize computation time - Bool
# folderpath_OWCF - The path to the OWCF folder on your computer. Needed for correct loading - String
# filepath_equil - The path to the file with the tokamak magnetic equilibrium and geometry - String
# filepath_tm - The path to the .jld2-file containing the topological map (and more) - String
# FI_species - The species of the particle being simulated (deuterium, tritium etc) - String
# verbose - If set to true, the app will talk a lot! - Bool
# port - An integer. It will correspond to the internet port of your computer through which the app is run - Int64

#### Outputs
# -

#### Saved files
# -

#### Other
# Warning! Please note! For topological maps containing more than approximately 150 000 valid orbits (e.g. 20x100x100),
# you should NOT use orbitsWebApp.jl (or any other interactive app). As of OWCF version 1.0, the 
# web interface simply becomes too slow. Please do instead plot the energy slices manually instead (in scratch.jl for example).
# You do this by, for example, coding
#
# folderpath_OWCF = "/the/path/to/the/OWCF/folder/"
# cd(folderpath_OWCF)
# using Pkg
# Pkg.activate(".")
# using JLD2
# using Plots
#
# myfile = jldopen(filepath_tm, false, false, false, IOStream)
# topoMap = myfile["topoMap"]
# E_array = myfile["E_array"]
# pm_array = myfile["pm_array"]
# Rm_array = myfile["Rm_array"]
# close(myfile)
#
# E = 150 keV # Example of 150 keV
# iE = argmin(abs.(E_array - E)) # Find the closest value to E in E_array
# Plots.heatmap(Rm_array,pm_array,topoMap[iE,:,:],color=:Set1_9,legend=false,xlabel="Rm [m]", ylabel="pm", title="E: $(round(E,digits=3)) keV")

# Script written by Henrik Järleblad. Last maintained 2022-10-17.
#########################################################################################

## --------------------------------------------------------------------------
# Please specify the OWCF folder and let the app change directory to the 
# OWCF folder when orbitsWebApp.jl is executed. This is to be able to load the
# correct versions of the Julia packages as specified in the Project.toml and 
# Manifest.toml files.
folderpath_OWCF = "" # Finish with '/'
cd(folderpath_OWCF)
using Pkg
Pkg.activate(".")

## --------------------------------------------------------------------------
# Must load JLD2 package first, to be able to check filepath_tm and filepath_W for 'extra_kw_args'
using JLD2

## --------------------------------------------------------------------------
# Inputs
enable_COM = false # Set to false for large grids (>10x100x100 in (E,pm,Rm)). The computation time simply becomes too large. Or...
if enable_COM
    filepath_tm_COM = "" # ...please specify an output of the os2com.jl script (which contains the key "topoMap")(and possibly "polTransTimes" and "torTransTimes"). This can also have been produced automatically from orbitsWebApp.jl. Leave unspecified if orbitsWebApp.jl should compute the (E,pm,Rm) -> (E,mu,Pphi;sigma) map itself.
end
filepath_equil = ""  # Example JET shot 96100 at 13s (53 minus 40): g96100/g96100_0-53.0012.eqdsk" #
filepath_tm = ""
FI_species = "D" # Example deuterium: "D"
verbose = true
port = 8888 # The port number hosting the web app. orbitsWebApp will be accessible via your web browser at the web address 'localhost:port' where you replace 'port' with the integer number you have specified

# EXTRA KEYWORD ARGUMENTS BELOW (these will go into the orbit_grid() and get_orbit() functions from GuidingCenterOrbits.jl)
myfile = jldopen(filepath_tm,false,false,false,IOStream)
if haskey(myfile,"extra_kw_args")
    extra_kw_args = myfile["extra_kw_args"]
else
<<<<<<< HEAD
    verbose && println("No extra keyword arguments for orbit integration found in topological map file. Assuming :toa and :limit_phi")
    extra_kw_args = Dict(:toa => true, :limit_phi => true)
    # toa is 'try only adaptive'
=======
    verbose && println("No extra keyword arguments for orbit integration found in topological map file. Assuming :toa, :limit_phi and :maxiter=0")
    extra_kw_args = Dict(:limit_phi => true, :max_tries => 0)
>>>>>>> 30d9f403
    # limits the number of toroidal turns for orbits
    # The orbit integration algorithm will try progressively smaller timesteps these number of times
end
close(myfile)

## --------------------------------------------------------------------------
# Loading packages
verbose && println("Loading packages... ")
using Interact
using EFIT
using Equilibrium
using GuidingCenterOrbits
using Plots
using FileIO
using Mux
using WebIO
include(folderpath_OWCF*"misc/species_func.jl")
include(folderpath_OWCF*"extra/dependencies.jl")

#############################################################################

## --------------------------------------------------------------------------
# Loading tokamak equilibrium
verbose && println("Loading tokamak equilibrium... ")
if ((split(filepath_equil,"."))[end] == "eqdsk") || ((split(filepath_equil,"."))[end] == "geqdsk") 
    M, wall = read_geqdsk(filepath_equil,clockwise_phi=false) # Assume counter-clockwise phi-direction
    jdotb = M.sigma # The sign of the dot product between the plasma current and the magnetic field
else # Otherwise, assume magnetic equilibrium is a saved .jld2 file
    myfile = jldopen(filepath_equil,false,false,false,IOStream)
    M = myfile["S"]
    wall = myfile["wall"]
    close(myfile)
    jdotb = (M.sigma_B0)*(M.sigma_Ip)
end

## --------------------------------------------------------------------------
# Read the .jld2-file for displaying the topology of orbit space
verbose && println("Loading topological map... ")
myfile = jldopen(filepath_tm,false,false,false,IOStream)
topoMap = myfile["topoMap"]
E_array = myfile["E_array"]
pm_array = myfile["pm_array"]
Rm_array = myfile["Rm_array"]
poltor = false
if haskey(myfile,"polTransTimes")
    println("-- Maps of poloidal and toroidal transit times found! Including... ")
    polTransTimes = myfile["polTransTimes"]
    torTransTimes = myfile["torTransTimes"]
    poltor = true
end
close(myfile)

## --------------------------------------------------------------------------
# Mapping topological map to (E,μ, Pϕ; σ)
if enable_COM && !(isfile(filepath_tm_COM))
    verbose && println(">>>>>> Mapping topological map from (E,pm,Rm) to (E,μ,Pϕ;σ) <<<<<<... ")
    topoMap_COM, E_array, μ_matrix, Pϕ_matrix = os2COM(M, topoMap, vec(E_array), pm_array, Rm_array, FI_species; nμ=2*length(pm_array), nPϕ=2*length(Rm_array), isTopoMap=true, verbose=verbose)
elseif enable_COM && isfile(filepath_tm_COM)
    verbose && println("Loading topological map in (E,mu,Pphi;sigma) coordinates from filepath_tm_COM... ")
    myfile = jldopen(filepath_tm_COM,false,false,false,IOStream)
    topoMap_COM = myfile["topoMap"]
    E_array_COM = myfile["E_array"]
    μ_matrix = myfile["mu_matrix_topoMap"]
    Pϕ_matrix = myfile["Pphi_matrix_topoMap"]
    close(myfile)
    if !(E_array==E_array_COM)
        error("Energy grid points in (E,pm,Rm) do not match energy grid points in (E,mu,Pphi;sigma). Please correct and re-try.")
    end
else
    verbose && println("Switching (E,pm,Rm) -> (E,mu,Pphi;sigma) will not be possible.")
end

## --------------------------------------------------------------------------
# Mapping maps of the poloidal and toroidal transit times to (E,μ, Pϕ; σ), if available
if poltor
    if enable_COM && !(isfile(filepath_tm_COM))
        verbose && println(">>>>>> Mapping poloidal transit times from (E,pm,Rm) to (E,μ,Pϕ;σ) <<<<<<... ")
        valid_orbit_indices = findall(x-> (x!=9.0) && (x!=7.0), topoMap) # 9 and 7 are the integers representing invalid and lost orbits in the calcTopoMap.jl script, respectively. We don't want them.
        polTransTimes_COM, E_array_pol, μ_matrix_pol, Pϕ_matrix_pol = os2COM(M, valid_orbit_indices, polTransTimes, E_array, pm_array, Rm_array, FI_species; nμ=2*length(pm_array), nPϕ=2*length(Rm_array), verbose=verbose)
        verbose && println(">>>>>> Mapping toroidal transit times from (E,pm,Rm) to (E,μ,Pϕ;σ) <<<<<<... ")
        torTransTimes_COM, E_array_tor, μ_matrix_tor, Pϕ_matrix_tor = os2COM(M, valid_orbit_indices, torTransTimes, E_array, pm_array, Rm_array, FI_species; nμ=2*length(pm_array), nPϕ=2*length(Rm_array), verbose=verbose)
    elseif enable_COM && isfile(filepath_tm_COM)
        verbose && println("Loading maps of poloidal and toroidal transit times in (E,mu,Pphi;sigma) coordinates from filepath_tm_COM... ")
        myfile = jldopen(filepath_tm_COM,false,false,false,IOStream)
        polTransTimes_COM = myfile["polTransTimes"]
        E_array_pol = myfile["E_array"] # Very silly
        μ_matrix_pol = myfile["mu_matrix_polTransTimes"]
        Pϕ_matrix_pol = myfile["Pphi_matrix_polTransTimes"]
        torTransTimes_COM = myfile["torTransTimes"]
        E_array_tor = myfile["E_array"] # Even more silly
        μ_matrix_tor = myfile["mu_matrix_torTransTimes"]
        Pϕ_matrix_tor = myfile["Pphi_matrix_torTransTimes"]
        close(myfile)
    else
    end
end

if enable_COM && !(isfile(filepath_tm_COM))
    verbose && println("Saving topological map in (E,μ,Pϕ;σ) format... ")
    nmu = size(μ_matrix,2)
    nPphi = size(Pϕ_matrix,2)
    filepath_tm_COM_new = folderpath_OWCF*"orbitsWebApp_COM_data_$(length(E_array))x$(nmu)x$(nPphi)x2.jld2"
    myfile = jldopen(filepath_tm_COM_new,true,true,false,IOStream)
    write(myfile,"topoMap",topoMap_COM)
    write(myfile,"E_array",E_array)
    write(myfile,"mu_matrix_topoMap", μ_matrix)
    write(myfile,"Pphi_matrix_topoMap", Pϕ_matrix)
    if poltor
        verbose && println("Saving poloidal and toroidal transit times in (E,μ,Pϕ;σ) format... ")
        write(myfile,"polTransTimes",polTransTimes_COM)
        write(myfile,"mu_matrix_polTransTimes",μ_matrix_pol)
        write(myfile,"Pphi_matrix_polTransTimes",Pϕ_matrix_pol)
        write(myfile,"torTransTimes",torTransTimes_COM)
        write(myfile,"mu_matrix_torTransTimes",μ_matrix_tor)
        write(myfile,"Pphi_matrix_torTransTimes",Pϕ_matrix_tor)
    end
    close(myfile)
    verbose && println("----> NEXT TIME orbitsWebApp.jl IS RUN WITH THE SAME INPUTS, set the 'filepath_tm_COM' input variable to "*filepath_tm_COM_new*", to avoid having to re-do the (E,pm,Rm) -> (E,μ,Pϕ;σ) mapping!")
    verbose && println("----> PLEASE DELETE "*filepath_tm_COM_new*" MANUALLY IF NOT NEEDED.")
end

## --------------------------------------------------------------------------
# Safety-checking energy grid points
if poltor && enable_COM
    verbose && println("Checking that the (E,pm,Rm) -> (E,μ,Pϕ;σ) mapping yielded roughly the same μ- and Pϕ-grid points for topoMap, polTransTimes and torTransTimes... ")
    if !isapprox(E_array, E_array_pol)
        error("Energy grid points of topological map were not (roughly) equal to those of the poloidal transit time map. This should be impossible. orbitsWebApp.jl needs to be corrected manually.")
    end
    if !isapprox(E_array, E_array_tor)
        error("Energy grid points of topological map were not (roughly) equal to those of the toroidal transit time map. This should be impossible. orbitsWebApp.jl needs to be corrected manually.")
    end
end

## --------------------------------------------------------------------------
# Double-checking so nothing has NaNs in it
if !(sum(isnan.(topoMap))==0)
    topoMap = map(x-> isnan(x) ? 0.0 : x, topoMap)
    @warn "Topological map in (E,pm,Rm) had NaNs in it! orbitsWebApp.jl automatically set them to 0.0."
end
if enable_COM
    if !(sum(isnan.(topoMap_COM))==0)
        topoMap_COM = map(x-> isnan(x) ? 0.0 : x, topoMap_COM)
        @warn "Topological map in (E,μ,Pϕ;σ) had NaNs in it! orbitsWebApp.jl automatically set them to 0.0."
    end
end
if poltor
    if !(sum(isnan.(polTransTimes))==0)
        polTransTimes = map(x-> isnan(x) ? 0.0 : x, polTransTimes)
        @warn "Map of poloidal transit times in (E,pm,Rm) had NaNs in it! orbitsWebApp.jl automatically set them to 0.0."
    end
    if !(sum(isnan.(torTransTimes))==0)
        torTransTimes = map(x-> isnan(x) ? 0.0 : x, torTransTimes)
        @warn "Map of toroidal transit times in (E,pm,Rm) had NaNs in it! orbitsWebApp.jl automatically set them to 0.0."
    end
    if enable_COM
        if !(sum(isnan.(polTransTimes_COM))==0)
            polTransTimes_COM = map(x-> isnan(x) ? 0.0 : x, polTransTimes_COM)
            @warn "Map of poloidal transit times in (E,μ,Pϕ;σ) had NaNs in it! orbitsWebApp.jl automatically set them to 0.0."
        end
        if !(sum(isnan.(torTransTimes_COM))==0)
            torTransTimes_COM = map(x-> isnan(x) ? 0.0 : x, torTransTimes_COM)
            @warn "Map of toroidal transit times in (E,μ,Pϕ;σ) had NaNs in it! orbitsWebApp.jl automatically set them to 0.0."
        end
    end
end

#########################################################################################
verbose && println("Computing flux function on 100x100 (R,z)-grid... ")
flux_r = range(extrema(wall.r)...,length=100)
flux_z = range(extrema(wall.z)...,length=100)
inds = CartesianIndices((length(flux_r),length(flux_z)))
psi_rz = [M(flux_r[ind[1]], flux_z[ind[2]]) for ind in inds]
psi_mag, psi_bdry = psi_limits(M)

#########################################################################################
## --------------------------------------------------------------------------
# The web application
R_hfs = minimum(wall.r) # R-coord of high-field side wall
R_lfs = maximum(wall.r) # R-coord of low-field side wall
phi = collect(0:1:359).*(2*pi/180.0) # Toroidal angle
topview_R_hfs_x = (R_hfs).*cos.(phi)
topview_R_hfs_y = (R_hfs).*sin.(phi)
topview_R_lfs_x = (R_lfs).*cos.(phi)
topview_R_lfs_y = (R_lfs).*sin.(phi)

E_array = vec(collect(E_array)) # Ensure type Array{Float64,1} (vector)
pm_array = vec(collect(pm_array)) # Ensure type Array{Float64,1} (vector)
Rm_array = vec(collect(Rm_array)) # Ensure type Array{Float64,1} (vector)

verbose && println("--- You can access the orbitsWebApp via an internet web browser when you see 'Task (runnable)...' ")
verbose && println("--- When 'Task (runnable)...' has appeared, please visit the website localhost:$(port) ---")
verbose && println("--- Remember: It might take a minute or two to load the webpage. Please be patient. ---")
function app(req) # Start the Interact.jl app
    @manipulate for E=E_array, pm=pm_array, Rm=Rm_array, phase_space = Dict("(E,μ,Pϕ;σ)" => :COM, "(E,pm,Rm)" => :OS), tokamak_wall = Dict("on" => true, "off" => false), show_coordinate = Dict("on" => true, "off" => false), save_plots = Dict("on" => true, "off" => false)

        EPRc = EPRCoordinate(M, E, pm, Rm; amu=getSpeciesAmu(FI_species), q=getSpeciesEcu(FI_species))
        o = get_orbit(M,EPRc; wall=wall, extra_kw_args...)
        if (phase_space==:COM) && enable_COM
            myHc = HamiltonianCoordinate(M, EPRc)
            μ = myHc.mu
            Pϕ = myHc.p_phi
        end
        
        topview_o_x = cos.(o.path.phi).*(o.path.r)
        topview_o_y = sin.(o.path.phi).*(o.path.r)

        orb_color = :black
        orb_linestyle = :solid
        if o.class==:invalid
            orb_color = :gray
            orb_linestyle = :dash
        elseif o.class == :lost
            orb_color = :brown
        elseif o.class == :incomplete # If this happens, you are scr*w*ed. Because it will likely take forever to calculate.
            orb_color = :yellow
        elseif o.class == :trapped
            orb_color = :blue
        elseif o.class == :co_passing
            orb_color = :green
        elseif (o.class == :stagnation && o.coordinate.r>=magnetic_axis(M)[1]) # Regular stagnation orbit
            orb_color = :red
        elseif o.class == :potato
            orb_color = :orange
        elseif o.class == :ctr_passing
            orb_color = :purple
        elseif (o.class == :stagnation && o.coordinate.r<magnetic_axis(M)[1]) # Counter-stagnation orbit
            orb_color = :pink
        else
            error("Something's gone wrong!!! Orbit class unknown!")
        end

        #topview plot
        plt_top = Plots.plot(topview_o_x,topview_o_y,label="$(o.class) orbit", color=orb_color, linestyle=orb_linestyle, linewidth=1.5)
        plt_top = Plots.plot!(topview_R_lfs_x,topview_R_lfs_y, label="Tokamak wall", color=:black, linewidth=1.5, xlabel="x [m]", ylabel="y [m]")
        plt_top = Plots.plot!(topview_R_hfs_x,topview_R_hfs_y, label="", color=:black,linewidth=1.5, aspect_ratio=:equal, title="Top view")
        if save_plots
            if (phase_space==:OS) || !enable_COM
                png(plt_top, "plt_top_$(round(E, digits=2))_$(round(o.coordinate.pitch, digits=2))_$(round(o.coordinate.r,digits=2))")
            else
                png(plt_top, "plt_top_$(round(E, digits=2))_$(round(μ, sigdigits=2))_$(round(Pϕ,sigdigits=2))")
            end
        end

        #cross-sectional plot
        plt_crs = Plots.plot()
        if tokamak_wall
            wall_dR = maximum(wall.r)-minimum(wall.r)
            plt_crs = Plots.contour!(flux_r,flux_z,psi_rz',levels=collect(range(psi_mag,stop=psi_bdry,length=5)),color=:gray, linestyle=:dot,linewidth=1.5, label="",colorbar=false)
            plt_crs = Plots.plot!(wall.r,wall.z, label="Tokamak wall", color=:black, linewidth=1.5,xaxis=[minimum(wall.r)-wall_dR/10,maximum(wall.r)+wall_dR])
        end
        plt_crs = Plots.plot!(o.path.r,o.path.z, label="$(o.class) orbit", color=orb_color, linestyle=orb_linestyle, linewidth=1.5)
        if (phase_space==:OS) || !enable_COM
            plt_crs = Plots.plot!(title="E: $(round(E,digits=2)) keV  pm: $(round(o.coordinate.pitch, digits=2))  Rm: $(round(o.coordinate.r,digits=2))")
        else # phase_space==:COM (OS = orbit space, COM = constants-of-motion)
            plt_crs = Plots.plot!(title="E: $(round(E,digits=2)) keV  μ: $(round(μ, sigdigits=2))  Pϕ: $(round(Pϕ,sigdigits=2))")
        end
        plt_crs = Plots.scatter!([magnetic_axis(M)[1]],[magnetic_axis(M)[2]],label="Magnetic axis", mc=:gray, aspect_ratio=:equal, xlabel="R [m]", ylabel=" z [m]")
        plt_crs = Plots.scatter!([o.coordinate.r],[o.coordinate.z], mc=orb_color, label="(Rm,zm)")
        if save_plots
            if (phase_space==:OS) || !enable_COM
                png(plt_crs, "plt_crs_$(round(E, digits=2))_$(round(o.coordinate.pitch, digits=2))_$(round(o.coordinate.r,digits=2))")
            else
                png(plt_crs, "plt_crs_$(round(E, digits=2))_$(round(μ, sigdigits=2))_$(round(Pϕ,sigdigits=2))")
            end
        end

        #topological plot(s)
        Eci = argmin(abs.(collect(E_array) .- E))
        if (phase_space==:OS) || !enable_COM
            pm_array_ext = vcat(pm_array[1]-(diff(pm_array))[1],pm_array) # Extend pm_array one row below
            topoMap_ext = vcat(vcat([1,2,3,4,5,6,7,8,9],ones(length(Rm_array)-9))', topoMap[Int64(Eci),:,:]) # Extend topoMap one row below, to ensure correct colormapping for orbit types (please see calcTopoMap.jl for more info). The y-limits (ylims) will make sure the extra row is not visible in the plot
            plt_topo = Plots.heatmap(Rm_array,pm_array_ext,topoMap_ext,color=:Set1_9,legend=false,xlabel="Rm [m]", ylabel="pm", title="E: $(round(E,digits=3)) keV", ylims=extrema(pm_array), xlims=extrema(Rm_array))
            if tokamak_wall && (maximum(Rm_array) >= maximum(wall.r))
                plt_topo = Plots.plot!(maximum(wall.r).*ones(length(pm_array)), pm_array, color=:black, linewidth=2)
            end
        else
            μ_matrix_ext = vcat(μ_matrix[Int64(Eci),1]-(diff(μ_matrix[Int64(Eci),:]))[1],μ_matrix[Int64(Eci),:]) # Extend μ_matrix one row below
            if pm<0.0
                topoMap_COM_ext = vcat(vcat([1,2,3,4,5,6,7,8,9],ones(length(Pϕ_matrix[Int64(Eci),:])-9))', topoMap_COM[Int64(Eci),:,:,1]) # Extend topoMap_COM one row below, to ensure correct colormapping for orbit types (please see calcTopoMap.jl for more info). The y-limits (ylims) will make sure the extra row is not visible in the plot
                plt_topo = Plots.heatmap(Pϕ_matrix[Int64(Eci),:],μ_matrix_ext,topoMap_COM_ext,color=:Set1_9,legend=false,xlabel="Pϕ", ylabel="μ", title="E: $(round(E_array[Int64(Eci)],digits=3)) keV", ylims=extrema(μ_matrix[Int64(Eci),:]), xlims=extrema(Pϕ_matrix[Int64(Eci),:]))
            else
                topoMap_COM_ext = vcat(vcat([1,2,3,4,5,6,7,8,9],ones(length(Pϕ_matrix[Int64(Eci),:])-9))', topoMap_COM[Int64(Eci),:,:,2]) # Extend topoMap_COM one row below, to ensure correct colormapping for orbit types (please see calcTopoMap.jl for more info). The y-limits (ylims) will make sure the extra row is not visible in the plot
                plt_topo = Plots.heatmap(Pϕ_matrix[Int64(Eci),:],μ_matrix_ext,topoMap_COM_ext,color=:Set1_9,legend=false,xlabel="Pϕ", ylabel="μ", title="E: $(round(E_array[Int64(Eci)],digits=3)) keV", ylims=extrema(μ_matrix[Int64(Eci),:]), xlims=extrema(Pϕ_matrix[Int64(Eci),:]))
            end
        end
        if show_coordinate
            if (phase_space==:OS) || !enable_COM
                plt_topo = Plots.scatter!([Rm],[pm],markershape=:circle,mc=orb_color,legend=false,markersize=6)
            else
                plt_topo = Plots.scatter!([Pϕ],[μ],markershape=:circle,mc=orb_color,legend=false,markersize=6)
            end
        end
        if save_plots
            plt_topo = Plots.plot!(dpi=600)
            if (phase_space==:OS) || !enable_COM
                png(plt_topo, "plt_topo_$(round(E, digits=2))_$(round(o.coordinate.pitch, digits=2))_$(round(o.coordinate.r,digits=2))")
            else
                png(plt_topo, "plt_topo_$(round(E, digits=2))_$(round(μ, sigdigits=2))_$(round(Pϕ,sigdigits=2))")
            end
        end

        # Poloidal and toroidal transit time maps
        if poltor
            if (phase_space==:OS) || !enable_COM
                pTT_microsecs = polTransTimes[Int64(Eci),:,:] ./(1.0e-6) # Convert from seconds to microseconds
                nz_coords = findall(x-> x>0.0,pTT_microsecs) # Find the 2D matrix coordinates of all non-zero elements
                my_coords = length(nz_coords) > 1 ? nz_coords : CartesianIndices(size(pTT_microsecs)) # Are there actually more than one non-zero element? If not, use all elements
                min_pol, max_pol = extrema(pTT_microsecs[my_coords]) # Find minimum and maximum values
                min_OOM, max_OOM = (floor(log10(min_pol)),ceil(log10(max_pol))) # The orders of magnitude of the minimum and maximum values
                if !((max_OOM-min_OOM)==0.0) && (length(nz_coords) > 1) && ((max_pol/min_pol) > 10) # If all values are NOT within same order of magnitude AND more than one non-zero element, use logarithmic colorbar
                    plt_pol = Plots.heatmap(Rm_array, pm_array, pTT_microsecs, xlabel="Rm [m]", ylabel="pm", title="tau_pol(Rm,pm) [microseconds] \n tau_pol($(round(Rm,sigdigits=2)),$(round(pm,sigdigits=2)))=$(round(o.tau_p /(1.0e-6),sigdigits=3)) microseconds", fillcolor=cgrad([:white, :darkblue, :green, :yellow, :orange, :red]), colorbar=true, colorbar_scale=:log10, clims = (10^min_OOM, 10^max_OOM), top_margin=3Plots.mm) # Get nice powers-of-ten limits for the colorbar
                else
                    plt_pol = Plots.heatmap(Rm_array, pm_array, pTT_microsecs, xlabel="Rm [m]", ylabel="pm", title="tau_pol(Rm,pm) [microseconds] \n tau_pol($(round(Rm,sigdigits=2)),$(round(pm,sigdigits=2)))=$(round(o.tau_p /(1.0e-6),sigdigits=3)) microseconds", fillcolor=cgrad([:white, :darkblue, :green, :yellow, :orange, :red]), colorbar=true, top_margin=3Plots.mm)
                end
                tTT_microsecs = torTransTimes[Int64(Eci),:,:] ./(1.0e-6) # Convert from seconds to microseconds
                nz_coords = findall(x-> x>0.0,tTT_microsecs) # Find the 2D matrix coordinates of all non-zero elements
                my_coords = length(nz_coords) > 1 ? nz_coords : CartesianIndices(size(tTT_microsecs)) # Are there actually more than one non-zero element? If not, use all elements
                min_tor, max_tor = extrema(tTT_microsecs[my_coords]) # Find minimum and maximum values
                min_OOM, max_OOM = (floor(log10(min_tor)),ceil(log10(max_tor))) # The orders of magnitude of the minimum and maximum values
                if !((max_OOM-min_OOM)==0.0) && (length(nz_coords) > 1) && ((max_tor/min_tor) > 10) # If all values are NOT within same order of magnitude AND more than one non-zero element, use logarithmic colorbar
                    plt_tor = Plots.heatmap(Rm_array, pm_array, tTT_microsecs, xlabel="Rm [m]", ylabel="pm", title="tau_tor(Rm,pm) [microseconds] \n tau_tor($(round(Rm,sigdigits=2)),$(round(pm,sigdigits=2)))=$(round(o.tau_t /(1.0e-6),sigdigits=3)) microseconds", fillcolor=cgrad([:white, :darkblue, :green, :yellow, :orange, :red]), colorbar=true, colorbar_scale=:log10, clims = (10^min_OOM, 10^max_OOM), top_margin=3Plots.mm) # Get nice powers-of-ten limits for the colorbar
                else # Else, use linear colorbar
                    plt_tor = Plots.heatmap(Rm_array, pm_array, tTT_microsecs, xlabel="Rm [m]", ylabel="pm", title="tau_tor(Rm,pm) [microseconds] \n tau_tor($(round(Rm,sigdigits=2)),$(round(pm,sigdigits=2)))=$(round(o.tau_t /(1.0e-6),sigdigits=3)) microseconds", fillcolor=cgrad([:white, :darkblue, :green, :yellow, :orange, :red]), colorbar=true, top_margin=3Plots.mm)
                end
                if show_coordinate
                    plt_pol = Plots.scatter!(plt_pol, [Rm],[pm],markershape=:circle,mc=orb_color,legend=false,markersize=6)
                    plt_tor = Plots.scatter!(plt_tor, [Rm],[pm],markershape=:circle,mc=orb_color,legend=false,markersize=6)
                end
            else
                if pm<0.0
                    pTT_microsecs = polTransTimes_COM[Int64(Eci),:,:,1] ./(1.0e-6)
                    tTT_microsecs = torTransTimes_COM[Int64(Eci),:,:,1] ./(1.0e-6)
                else
                    pTT_microsecs = polTransTimes_COM[Int64(Eci),:,:,2] ./(1.0e-6)
                    tTT_microsecs = torTransTimes_COM[Int64(Eci),:,:,2] ./(1.0e-6)
                end
                nz_coords = findall(x-> x>0.0,pTT_microsecs) # Find the 2D matrix coordinates of all non-zero elements
                my_coords = length(nz_coords) > 1 ? nz_coords : CartesianIndices(size(pTT_microsecs)) # Are there actually more than one non-zero element? If not, use all elements
                min_pol, max_pol = extrema(pTT_microsecs[my_coords]) # Find minimum and maximum values
                min_OOM, max_OOM = (floor(log10(min_pol)),ceil(log10(max_pol))) # The orders of magnitude of the minimum and maximum values
                if !((max_OOM-min_OOM)==0.0) && (length(nz_coords) > 1) && ((max_pol/min_pol) > 10) # If all values are NOT within same order of magnitude AND more than one non-zero element, use logarithmic colorbar
                    plt_pol = Plots.heatmap(Pϕ_matrix_pol[Int64(Eci),:],μ_matrix_pol[Int64(Eci),:], pTT_microsecs,xlabel="Pϕ", ylabel="μ", title="tau_pol(Pϕ,μ) [microseconds] \n tau_pol($(round(Pϕ,sigdigits=2)),$(round(μ,sigdigits=2)))=$(round(o.tau_p /(1.0e-6),sigdigits=3)) microseconds", fillcolor=cgrad([:white, :darkblue, :green, :yellow, :orange, :red]), colorbar=true, colorbar_scale=:log10, clims = (10^min_OOM, 10^max_OOM), top_margin=3Plots.mm, ylims=extrema(μ_matrix_pol[Int64(Eci),:]), xlims=extrema(Pϕ_matrix_pol[Int64(Eci),:])) # Get nice powers-of-ten limits for the colorbar
                else
                    plt_pol = Plots.heatmap(Pϕ_matrix_pol[Int64(Eci),:],μ_matrix_pol[Int64(Eci),:], pTT_microsecs,xlabel="Pϕ", ylabel="μ", title="tau_pol(Pϕ,μ) [microseconds] \n tau_pol($(round(Pϕ,sigdigits=2)),$(round(μ,sigdigits=2)))=$(round(o.tau_p /(1.0e-6),sigdigits=3)) microseconds", fillcolor=cgrad([:white, :darkblue, :green, :yellow, :orange, :red]), colorbar=true, top_margin=3Plots.mm, ylims=extrema(μ_matrix_pol[Int64(Eci),:]), xlims=extrema(Pϕ_matrix_pol[Int64(Eci),:]))
                end

                nz_coords = findall(x-> x>0.0,tTT_microsecs) # Find the 2D matrix coordinates of all non-zero elements
                my_coords = length(nz_coords) > 1 ? nz_coords : CartesianIndices(size(tTT_microsecs)) # Are there actually more than one non-zero element? If not, use all elements
                min_tor, max_tor = extrema(tTT_microsecs[my_coords]) # Find minimum and maximum values
                min_OOM, max_OOM = (floor(log10(min_tor)),ceil(log10(max_tor))) # The orders of magnitude of the minimum and maximum values
                if !((max_OOM-min_OOM)==0.0) && (length(nz_coords) > 1) && ((max_tor/min_tor) > 10) # If all values are NOT within same order of magnitude AND more than one non-zero element, use logarithmic colorbar
                    plt_tor = Plots.heatmap(Pϕ_matrix_tor[Int64(Eci),:],μ_matrix_tor[Int64(Eci),:], tTT_microsecs,xlabel="Pϕ", ylabel="μ", title="tau_tor(Pϕ,μ) [microseconds] \n tau_tor($(round(Pϕ,sigdigits=2)),$(round(μ,sigdigits=2)))=$(round(o.tau_t /(1.0e-6),sigdigits=3)) microseconds", fillcolor=cgrad([:white, :darkblue, :green, :yellow, :orange, :red]), colorbar=true, colorbar_scale=:log10, clims = (10^min_OOM, 10^max_OOM), top_margin=3Plots.mm, ylims=extrema(μ_matrix_tor[Int64(Eci),:]), xlims=extrema(Pϕ_matrix_tor[Int64(Eci),:])) # Get nice powers-of-ten limits for the colorbar
                else
                    plt_tor = Plots.heatmap(Pϕ_matrix_tor[Int64(Eci),:],μ_matrix_tor[Int64(Eci),:], tTT_microsecs,xlabel="Pϕ", ylabel="μ", title="tau_tor(Pϕ,μ) [microseconds] \n tau_tor($(round(Pϕ,sigdigits=2)),$(round(μ,sigdigits=2)))=$(round(o.tau_t /(1.0e-6),sigdigits=3)) microseconds", fillcolor=cgrad([:white, :darkblue, :green, :yellow, :orange, :red]), colorbar=true, top_margin=3Plots.mm, ylims=extrema(μ_matrix_tor[Int64(Eci),:]), xlims=extrema(Pϕ_matrix_tor[Int64(Eci),:]))
                end
                if show_coordinate
                    plt_pol = Plots.scatter!(plt_pol, [Pϕ],[μ],markershape=:circle,mc=orb_color,label="",markersize=6)
                    plt_tor = Plots.scatter!(plt_tor, [Pϕ],[μ],markershape=:circle,mc=orb_color,label="",markersize=6)
                end
            end
        end
        if save_plots && poltor
            if (phase_space==:OS) || !enable_COM
                png(plt_pol, "plt_pol_$(round(E, digits=2))_$(round(o.coordinate.pitch, digits=2))_$(round(o.coordinate.r,digits=2))")
                png(plt_tor, "plt_tor_$(round(E, digits=2))_$(round(o.coordinate.pitch, digits=2))_$(round(o.coordinate.r,digits=2))")
            else
                png(plt_pol, "plt_pol_$(round(E, digits=2))_$(round(μ, sigdigits=2))_$(round(Pϕ,sigdigits=2))")
                png(plt_tor, "plt_tor_$(round(E, digits=2))_$(round(μ, sigdigits=2))_$(round(Pϕ,sigdigits=2))")
            end
        end

        #pitch maximum visualization plot
        xmin = (pm >= 0.0) ? 0.0 : pm
        xp = pm
        yp = sqrt(1-pm^2)
        plt_pm = Plots.quiver([0.0],[0.0],quiver=([1.0],[0.0]), label="B field", markerstrokewidth=4.0, color=:purple)
        plt_pm = Plots.plot!([0.0,1.0],[0.0,0.0], label="B field", linewidth=3, color=:purple, annotations=(0.98,0.05,Plots.text("B",:right)))
        plt_pm = Plots.quiver!([0.0],[0.0],quiver=([xp],[yp]), label="v", markerstrokewidth=4.0, color=:black)
        plt_pm = Plots.plot!([0.0,xp],[0.0,yp], label="v", linewidth=3, color=:black, annotations=(xp+0.02,yp+0.03,Plots.text("v")))
        plt_pm = Plots.quiver!([0.0],[0.0],quiver=([0.0],[yp]), label="vperp", markerstrokewidth=4.0, color=:red)
        plt_pm = Plots.plot!([0.0,0.0],[0.0,yp], label="vperp", linewidth=3, color=:red, annotations=(0.02,yp+0.03,Plots.text("vperp")))
        plt_pm = Plots.quiver!([0.0],[0.0],quiver=([xp],[0.0]), label="vpara", markerstrokewidth=4.0, color=:blue)
        plt_pm = Plots.plot!([0.0,xp],[0.0,0.0], label="vpara", xaxis=[xmin,1.0], yaxis=[0.0,1.0], linewidth=3, legend=true, color=:blue, fontsize=14.0, fontweight="bold", annotations=(xp,0.05,Plots.text("vpara")))
        plt_pm = Plots.plot!([0.0,xp],[yp,yp],linestyle=:dash,label="",color=:black)
        plt_pm = Plots.plot!([xp,xp],[0.0,yp],linestyle=:dash,label="",color=:black, title="pm: $(round(pm, digits=3))")
        if save_plots
            png(plt_pm, "plt_pm_$(round(E, digits=2))_$(round(o.coordinate.pitch, digits=2))_$(round(o.coordinate.r,digits=2))")
        end

        if !poltor
            vbox(vskip(1em),
            hbox(Plots.plot(plt_topo),Plots.plot(plt_pm)),
            hbox(Plots.plot(plt_top), Plots.plot(plt_crs))
            )
        else
            vbox(vskip(1em),
            hbox(Plots.plot(plt_topo),Plots.plot(plt_pol)),
            hbox(Plots.plot(plt_tor), Plots.plot(plt_pm)),
            hbox(Plots.plot(plt_top), Plots.plot(plt_crs))
            )
        end
    end
end
webio_serve(page("/",app), port)<|MERGE_RESOLUTION|>--- conflicted
+++ resolved
@@ -85,16 +85,10 @@
 if haskey(myfile,"extra_kw_args")
     extra_kw_args = myfile["extra_kw_args"]
 else
-<<<<<<< HEAD
     verbose && println("No extra keyword arguments for orbit integration found in topological map file. Assuming :toa and :limit_phi")
     extra_kw_args = Dict(:toa => true, :limit_phi => true)
     # toa is 'try only adaptive'
-=======
-    verbose && println("No extra keyword arguments for orbit integration found in topological map file. Assuming :toa, :limit_phi and :maxiter=0")
-    extra_kw_args = Dict(:limit_phi => true, :max_tries => 0)
->>>>>>> 30d9f403
     # limits the number of toroidal turns for orbits
-    # The orbit integration algorithm will try progressively smaller timesteps these number of times
 end
 close(myfile)
 
