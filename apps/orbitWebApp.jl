--- conflicted
+++ resolved
@@ -46,15 +46,9 @@
 anim_numOtau_p = 3 # If the button 'include_anim' is toggled to 'on' in the web application, the length of the animation of the orbit trajectory will correspond to this number of poloidal transit times
 # Please note: If 'include_anim' and 'save_plots' are both toggled to 'on,' a GIF of the orbit trajectory animation will be saved (takes a LONG time). Also, please note, the saved gif will use more frames and higher framerate (60s^-1) for better quality
 verbose = true
-
-<<<<<<< HEAD
 extra_kw_args = Dict(:toa => true, :limit_phi => true)
 # toa is 'try only adaptive'
-=======
-extra_kw_args = Dict(:limit_phi => true, :max_tries => 0)
->>>>>>> 30d9f403
 # limits the number of toroidal turns for orbits
-# The orbit integration algorithm will try progressively smaller timesteps these number of times
 
 ## ------
 # Loading packages
